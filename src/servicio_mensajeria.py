--- conflicted
+++ resolved
@@ -1,4 +1,3 @@
-<<<<<<< HEAD
 import math
 from src.cliente import cliente 
 from src.paquete import paquete 
@@ -6,13 +5,12 @@
 
 class servicioMensajeria:
  def __init__(self):
-=======
 from src.cliente import cliente 
 from src.paquete import paquete 
 
 class servicioMensajeria:
   def __init__(self):
->>>>>>> 157e1c05
+
     self.paquetes = []
     self.clientes = []
     self.ciudades =  {
@@ -51,12 +49,12 @@
 
     }
     
-<<<<<<< HEAD
+
  def crearCliente(self) -> None:
-=======
+
     
   def crearCliente(self) -> None:
->>>>>>> 157e1c05
+
     nombre = str(input("¿Cual es tu nombre? \n"))
     apellido = str(input("¿Cual es tu apellido ? \n"))
     while(True):
@@ -64,7 +62,7 @@
       if(not telefono.isdigit()):
         print("telefono no valido, ingresa un valor numerico \n")
       else: break
-<<<<<<< HEAD
+
       
     correo: str = ""
     while(True):
@@ -97,8 +95,6 @@
      else:
       print("No has seleccionado una opcion valida \n") 
       ids.clear
-=======
->>>>>>> 157e1c05
       
     correo: str = ""
     while(True):
@@ -112,7 +108,7 @@
     self.clientes.append(Cliente)
     print("REGISTRO EXITOSO \n")
   
-<<<<<<< HEAD
+
   tamaño:str = ""
   while(True):
     opcion = input("¿Cual es el tamaño de tu paquete? \n  Selecciona una opcion: \n 1. Pequeño: máximo del tamaño de una caja grande de cereales \n 2. Normal: máximo del tamaño de un televisor pequeño \n 3. Grande: Digamos un televisor de 50 pulgadas y máximo del tamaño de una lavadora pequeña \n 4. Muy grande \n").strip()
@@ -309,7 +305,7 @@
             return
     
     print(f"No se encontró ningún paquete con ID {id_paquete} \n")
-=======
+
 
   def crearPaquete(self) -> str:
     if(len(self.clientes) == 0):
@@ -400,4 +396,3 @@
               return
       
       print(f"No se encontró ningún paquete con ID {id_paquete}")
->>>>>>> 157e1c05
