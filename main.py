import os
from src.servicio_mensajeria import servicioMensajeria

def menu():
    print("\n" + "="*60)
    print("              SWIFTPOST - SISTEMA DE MENSAJERÍA              ")
    print("="*60)
    print("| 1 | Registrar cliente")
    print("| 2 | Enviar paquete")
    print("| 3 | Rastrear paquete")
    print("| 4 | Calcular costo de envío")
    print("| 5 | Listar paquetes")
    print("| 6 | Actualizar estado de paquete")
    print("| 7 | Salir")
    print("="*60)


def main() -> None:
    sistema = servicioMensajeria()

    while True:
        menu()
        opcion = input("Seleccione una opción: \n")
<<<<<<< HEAD
=======
#ACTUALIZAR EL MENÚ SEGÚN SE VAYAN CREANDO FUNCIONES
>>>>>>> e51a7579
        if opcion == "1":
            limpiarConsola()
            sistema.crearCliente()
        
        elif opcion == "2":
            limpiarConsola()
            sistema.crearPaquete()        
        
        elif opcion == "3":
            limpiarConsola()
<<<<<<< HEAD
            sistema.rastrearPaquete()

=======
            print("Seleccionaste Rastrear Paquete \n")
 
>>>>>>> e51a7579
        elif opcion == "4":
            limpiarConsola()
            sistema.calcularPrecioEnvio()
        
        elif opcion == "5":
            limpiarConsola()

            sistema.listarPaquetes()

            for i in sistema.paquetes:
             print(f" Id: {i.getId()} Id_dueño: {i.getId_propietario()} Origen: {i.getOrigen()} Destino:{i.getDestino()} Peso: {i.getPeso()} Estado: {i.getEstado()} Descripcion: {i.getDescripcion()} \n")        

        
        elif opcion == "6":
            limpiarConsola()
            sistema.actualizarEstadoPaquete()
<<<<<<< HEAD
=======

            print("Seleccionaste Actualizar Estado del Paquete")
>>>>>>> e51a7579
        
        elif opcion == "7":
            limpiarConsola()
            print("Saliste del programa \n")
            break
        
        else:
            print("Opción no valida \n")

def limpiarConsola():
    os.system("cls" if os.name == "nt" else "clear")

if __name__ == "__main__":
    main()<|MERGE_RESOLUTION|>--- conflicted
+++ resolved
@@ -21,10 +21,7 @@
     while True:
         menu()
         opcion = input("Seleccione una opción: \n")
-<<<<<<< HEAD
-=======
 #ACTUALIZAR EL MENÚ SEGÚN SE VAYAN CREANDO FUNCIONES
->>>>>>> e51a7579
         if opcion == "1":
             limpiarConsola()
             sistema.crearCliente()
@@ -35,13 +32,8 @@
         
         elif opcion == "3":
             limpiarConsola()
-<<<<<<< HEAD
-            sistema.rastrearPaquete()
-
-=======
             print("Seleccionaste Rastrear Paquete \n")
  
->>>>>>> e51a7579
         elif opcion == "4":
             limpiarConsola()
             sistema.calcularPrecioEnvio()
@@ -58,11 +50,8 @@
         elif opcion == "6":
             limpiarConsola()
             sistema.actualizarEstadoPaquete()
-<<<<<<< HEAD
-=======
 
             print("Seleccionaste Actualizar Estado del Paquete")
->>>>>>> e51a7579
         
         elif opcion == "7":
             limpiarConsola()
